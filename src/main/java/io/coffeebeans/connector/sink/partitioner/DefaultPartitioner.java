--- conflicted
+++ resolved
@@ -1,10 +1,6 @@
 package io.coffeebeans.connector.sink.partitioner;
 
-<<<<<<< HEAD
-=======
 import com.fasterxml.jackson.core.JsonProcessingException;
-import io.coffeebeans.connector.sink.AzureBlobSinkTask;
->>>>>>> c6a261ba
 import io.coffeebeans.connector.sink.config.AzureBlobSinkConfig;
 import org.apache.kafka.connect.sink.SinkRecord;
 import org.slf4j.Logger;
@@ -51,13 +47,7 @@
      *      &lt;kafkaTopic&gt;+&lt;kafkaPartition&gt;+&lt;startOffset&gt;
      */
     @Override
-<<<<<<< HEAD
-    public String generateFullPath(SinkRecord sinkRecord, long startingOffset) {
-=======
-    public String generateFullPath(SinkRecord sinkRecord) throws JsonProcessingException {
-        setStartingOffset(sinkRecord.kafkaOffset());
-
->>>>>>> c6a261ba
+    public String generateFullPath(SinkRecord sinkRecord, long startingOffset) throws JsonProcessingException {
         /*
           Output format:
           <prefix>/<kafkaTopic>/<encodedPartition>/<kafkaTopic>+<kafkaPartition>+<startOffset>+<uniqueTaskIdentifier>
